"""Part of Bountysource account connection.

Redirect users to Bountysource. We get them again at ./associate.

"""
import re
from urllib import urlencode
from aspen import log, Response
from gittip.elsewhere import bountysource

[-----------------------------]

# You need to be logged in to link a Bountysource account.
if user.ANON:
    raise Response(404)

# Build params which are passed to Bountysource for creating a linked account.
connect_params = {
    'redirect_url': website.bountysource_callback,
    'external_access_token': bountysource.create_access_token(user.participant),
    'login': user.participant.username
}

<<<<<<< HEAD

# Collect extra params from accounts elsewhere.
# =============================================
# The following attributes will be added to connect_params from linked accounts
# if present: email, first_name, last_name, avatar_url. These are used to
# prefill the account creation screen on Bountysource.

for account in user.participant.get_accounts_elsewhere():
    # Note: returns None for accounts that haven't been linked yet
    if account is None:
        continue

    # from Github
    if account.platform == 'github':
        # split single name string into parts
        name_parts = re.split('\s+', account.user_info.get('name', '').strip())

        if not connect_params.get('login'):
            connect_params['login'] = account.user_info.get('login')
        if not connect_params.get('email'):
            connect_params['email'] = account.user_info.get('email')
        if not connect_params.get('avatar_url'):
            connect_params['avatar_url'] = account.user_info.get('avatar_url')
        if not connect_params.get('first_name'):
            if len(name_parts) >= 1:
                connect_params['first_name'] = name_parts[0]
        if not connect_params.get('last_name'):
            if len(name_parts) >= 2:
                connect_params['last_name'] = name_parts[-1]

    # from Twitter
    if account.platform == 'twitter':
        # split single name string into parts
        name_parts = re.split('/s+', account.user_info.get('name').strip())

        if not connect_params.get('login'):
            connect_params['login'] = account.user_info.get('screen_name')
        if not connect_params.get('avatar_url'):
            connect_params['avatar_url'] = \
                               account.user_info.get('profile_image_url_https')
        if not connect_params.get('first_name'):
            if name_parts:
                connect_params['first_name'] = name_parts[0]
        if not connect_params.get('last_name'):
            if len(name_parts) >= 2:
                connect_params['last_name'] = name_parts[-1]

    # from Bitbucket
    if account.platform == 'bitbucket':
        if not connect_params.get('login'):
            connect_params['login'] = account.user_info.get('username')
        if not connect_params.get('avatar_url'):
            connect_params['avatar_url'] = account.user_info.get('avatar')
        if not connect_params.get('first_name'):
            connect_params['first_name'] = account.user_info.get('first_name')
        if not connect_params.get('last_name'):
            connect_params['last_name'] = account.user_info.get('last_name')

    # from OpenStreetMap
    if account.platform == 'openstreetmap':
        # split single name string into parts
        name_parts = re.split('/s+', account.user_info.get('username').strip())
        
        if not connect_params.get('login'):
            connect_params['login'] = account.user_info.get('username')
        if not connect_params.get('avatar_url'):
            connect_params['avatar_url'] = account.user_info.get('img_src')
        if not connect_params.get('first_name'):
            if name_parts:
                connect_params['first_name'] = name_parts[0]
        if not connect_params.get('last_name'):
            if len(name_parts) >= 2:
                connect_params['last_name'] = name_parts[-1]
        
=======
>>>>>>> 40a5e662
# build redirect URL to Bountysource from collected data
auth_url = "{}/auth/gittip/confirm?{}".format( website.bountysource_www_host
                                             , urlencode(connect_params)
                                              )

log("Redirect to Bountysource for authorization: %s" % connect_params)
request.redirect(auth_url)

[-----------------------------] text/plain<|MERGE_RESOLUTION|>--- conflicted
+++ resolved
@@ -21,83 +21,6 @@
     'login': user.participant.username
 }
 
-<<<<<<< HEAD
-
-# Collect extra params from accounts elsewhere.
-# =============================================
-# The following attributes will be added to connect_params from linked accounts
-# if present: email, first_name, last_name, avatar_url. These are used to
-# prefill the account creation screen on Bountysource.
-
-for account in user.participant.get_accounts_elsewhere():
-    # Note: returns None for accounts that haven't been linked yet
-    if account is None:
-        continue
-
-    # from Github
-    if account.platform == 'github':
-        # split single name string into parts
-        name_parts = re.split('\s+', account.user_info.get('name', '').strip())
-
-        if not connect_params.get('login'):
-            connect_params['login'] = account.user_info.get('login')
-        if not connect_params.get('email'):
-            connect_params['email'] = account.user_info.get('email')
-        if not connect_params.get('avatar_url'):
-            connect_params['avatar_url'] = account.user_info.get('avatar_url')
-        if not connect_params.get('first_name'):
-            if len(name_parts) >= 1:
-                connect_params['first_name'] = name_parts[0]
-        if not connect_params.get('last_name'):
-            if len(name_parts) >= 2:
-                connect_params['last_name'] = name_parts[-1]
-
-    # from Twitter
-    if account.platform == 'twitter':
-        # split single name string into parts
-        name_parts = re.split('/s+', account.user_info.get('name').strip())
-
-        if not connect_params.get('login'):
-            connect_params['login'] = account.user_info.get('screen_name')
-        if not connect_params.get('avatar_url'):
-            connect_params['avatar_url'] = \
-                               account.user_info.get('profile_image_url_https')
-        if not connect_params.get('first_name'):
-            if name_parts:
-                connect_params['first_name'] = name_parts[0]
-        if not connect_params.get('last_name'):
-            if len(name_parts) >= 2:
-                connect_params['last_name'] = name_parts[-1]
-
-    # from Bitbucket
-    if account.platform == 'bitbucket':
-        if not connect_params.get('login'):
-            connect_params['login'] = account.user_info.get('username')
-        if not connect_params.get('avatar_url'):
-            connect_params['avatar_url'] = account.user_info.get('avatar')
-        if not connect_params.get('first_name'):
-            connect_params['first_name'] = account.user_info.get('first_name')
-        if not connect_params.get('last_name'):
-            connect_params['last_name'] = account.user_info.get('last_name')
-
-    # from OpenStreetMap
-    if account.platform == 'openstreetmap':
-        # split single name string into parts
-        name_parts = re.split('/s+', account.user_info.get('username').strip())
-        
-        if not connect_params.get('login'):
-            connect_params['login'] = account.user_info.get('username')
-        if not connect_params.get('avatar_url'):
-            connect_params['avatar_url'] = account.user_info.get('img_src')
-        if not connect_params.get('first_name'):
-            if name_parts:
-                connect_params['first_name'] = name_parts[0]
-        if not connect_params.get('last_name'):
-            if len(name_parts) >= 2:
-                connect_params['last_name'] = name_parts[-1]
-        
-=======
->>>>>>> 40a5e662
 # build redirect URL to Bountysource from collected data
 auth_url = "{}/auth/gittip/confirm?{}".format( website.bountysource_www_host
                                              , urlencode(connect_params)
