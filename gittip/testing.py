--- conflicted
+++ resolved
@@ -69,8 +69,6 @@
         self.payday = Payday(self.db)
 
 
-<<<<<<< HEAD
-=======
 # Helpers for testing simplates.
 # ==============================
 
@@ -87,7 +85,6 @@
     return response
 
 
->>>>>>> 94069ac5
 if __name__ == "__main__":
     db = wireup.db()
     populate_db_with_dummy_data(db)