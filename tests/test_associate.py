from __future__ import division, print_function, unicode_literals

import mock
from gittip.testing import Harness
from gittip.elsewhere.bitbucket import BitbucketAccount
from gittip.elsewhere.twitter import TwitterAccount


class Tests(Harness):

    @mock.patch('requests.post')
    @mock.patch('requests.get')
<<<<<<< HEAD
    @mock.patch('gittip.utils.mixpanel.track')
    def test_associate_opts_in(self, track, get, post):
        print(id(self.client))
        self.client.website.oauth_cache = {"deadbeef": ("deadbeef", "opt-in", "")}
=======
    def test_associate_opts_in(self, get, post):
        self.website.oauth_cache = {"deadbeef": ("deadbeef", "opt-in", "")}
>>>>>>> dac315c5

        post.return_value.status_code = 200
        post.return_value.text = "oauth_token=foo&oauth_token_secret=foo&user_id=foo"

        get.return_value.status_code = 200
        get.return_value.text = '{"id": 1234, "screen_name": "alice"}'

        response = self.client.GxT("/on/twitter/associate?oauth_token=deadbeef&"
                                   "oauth_verifier=donald_trump")
        assert response.code == 302, response.body
        assert response.headers['Location'] == "/alice/"


    @mock.patch('requests.post')
    @mock.patch('requests.get')
    def test_associate_connects(self, get, post):
        self.make_participant('alice')
        print(id(self.client))
        self.client.website.oauth_cache = {"deadbeef": ("deadbeef", "connect", "")}

        post.return_value.status_code = 200
        post.return_value.text = "oauth_token=foo&oauth_token_secret=foo&user_id=foo"

        get.return_value.status_code = 200
        get.return_value.text = '{"id": 1234, "screen_name": "alice"}'

        response = self.client.GxT("/on/twitter/associate?oauth_token=deadbeef&"
                                   "oauth_verifier=donald_trump", auth_as="alice")
        assert response.code == 302, response.body
        assert response.headers['Location'] == "/alice/"

        rec = self.db.one("SELECT * FROM elsewhere")
        assert rec.participant == 'alice', rec
        assert rec.platform == 'twitter', rec


    @mock.patch('requests.post')
    @mock.patch('requests.get')
    def test_associate_confirms_on_connect(self, get, post):
        TwitterAccount(self.db, '1234', {'screen_name': 'alice'}).opt_in('alice')

        self.make_participant('bob')
        self.client.website.oauth_cache = {"deadbeef": ("deadbeef", "connect", "")}

        post.return_value.status_code = 200
        post.return_value.text = "oauth_token=foo&oauth_token_secret=foo&user_id=foo"

        get.return_value.status_code = 200
        get.return_value.text = '{"id": 1234, "screen_name": "alice"}'

        response = self.client.GxT("/on/twitter/associate?oauth_token=deadbeef&"
                                   "oauth_verifier=donald_trump", auth_as="bob")
        assert "Please Confirm" in response.body


    @mock.patch('requests.post')
    @mock.patch('requests.get')
    def test_confirmation_properly_displays_remaining_bitbucket(self, get, post):
        alice, foo = TwitterAccount(self.db, '1234', {'screen_name': 'alice'}).opt_in('alice')
        alice.participant.take_over(BitbucketAccount(self.db, '1234', {'username': 'alice_bb'}))

        self.make_participant('bob')
        self.client.website.oauth_cache = {"deadbeef": ("deadbeef", "connect", "")}

        post.return_value.status_code = 200
        post.return_value.text = "oauth_token=foo&oauth_token_secret=foo&user_id=foo"

        get.return_value.status_code = 200
        get.return_value.text = '{"id": 1234, "screen_name": "alice"}'

        response = self.client.GxT("/on/twitter/associate?oauth_token=deadbeef&"
                                   "oauth_verifier=donald_trump", auth_as="bob")
        assert response.body.count("alice_bb<br />") == 2


    def test_can_post_to_take_over(self):
        TwitterAccount(self.db, '1234', {'screen_name': 'alice'}).opt_in('alice')

        self.make_participant('bob')
        self.client.website.connect_tokens = {("bob", "twitter", "1234"): "deadbeef"}

        response = self.client.PxST( "/on/take-over.html"
                                   , data={ "platform": "twitter"
                                          , "user_id": "1234"
                                          , "connect_token": "deadbeef"
                                          , "should_reconnect": "yes"
                                           }
                                   , auth_as="bob"
                                    )

        assert response.code == 302, response.body
        expected = '/about/me.html'
        actual = response.headers['Location']
        assert actual == expected<|MERGE_RESOLUTION|>--- conflicted
+++ resolved
@@ -10,15 +10,9 @@
 
     @mock.patch('requests.post')
     @mock.patch('requests.get')
-<<<<<<< HEAD
-    @mock.patch('gittip.utils.mixpanel.track')
-    def test_associate_opts_in(self, track, get, post):
+    def test_associate_opts_in(self, get, post):
         print(id(self.client))
         self.client.website.oauth_cache = {"deadbeef": ("deadbeef", "opt-in", "")}
-=======
-    def test_associate_opts_in(self, get, post):
-        self.website.oauth_cache = {"deadbeef": ("deadbeef", "opt-in", "")}
->>>>>>> dac315c5
 
         post.return_value.status_code = 200
         post.return_value.text = "oauth_token=foo&oauth_token_secret=foo&user_id=foo"
