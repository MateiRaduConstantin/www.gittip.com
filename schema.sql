--                             million trillion trillion
--                             |         trillion trillion
--                             |         |               trillion
--                             |         |               |   billion
--                             |         |               |   |   million
--                             |         |               |   |   |   thousand
--                             |         |               |   |   |   | 
-- numeric(35,2) maxes out at $999,999,999,999,999,999,999,999,999,999,999.00.


-- Create the initial structure.

CREATE EXTENSION hstore;

CREATE TABLE participants 
( id                    text                        PRIMARY KEY 
, statement             text                        DEFAULT ''
    
, stripe_customer_id    text                        DEFAULT NULL
, last_bill_result      text                        DEFAULT NULL

, session_token         text                        UNIQUE DEFAULT NULL
, session_expires       timestamp with time zone    DEFAULT CURRENT_TIMESTAMP

, ctime                 timestamp with time zone    NOT NULL DEFAULT CURRENT_TIMESTAMP
, claimed_time          timestamp with time zone    DEFAULT NULL
, is_admin              boolean                     NOT NULL DEFAULT FALSE
, shares_giving         boolean                     NOT NULL DEFAULT TRUE

-- If this isn't NULL then it means one participant was folded into another
-- and all requests for this participant should be redirected to the other.
, redirect              text            DEFAULT NULL REFERENCES participants

-- The participants balance is expected to be receipts - disbursements. It is 
-- stored here as an optimization and sanity check.
, balance               numeric(35,2)               DEFAULT 0.0
, pending               numeric(35,2)               DEFAULT NULL
 );

CREATE TABLE social_network_users
( id                    serial          PRIMARY KEY
, network               text            NOT NULL
, user_id               text            NOT NULL
, user_info             hstore
, is_locked             boolean         NOT NULL DEFAULT FALSE
, participant_id        text            DEFAULT NULL REFERENCES participants ON DELETE RESTRICT
, UNIQUE(network, user_id)
 );

-- tips -- all times a participant elects to tip another
CREATE TABLE tips
( id                    serial                      PRIMARY KEY
, ctime                 timestamp with time zone    NOT NULL
, mtime                 timestamp with time zone    NOT NULL DEFAULT CURRENT_TIMESTAMP
, tipper                text                        NOT NULL REFERENCES participants ON DELETE RESTRICT
, tippee                text                        NOT NULL REFERENCES participants ON DELETE RESTRICT
, amount                numeric(35,2)               NOT NULL
 );

-- transfers -- balance transfers from one user to another
CREATE TABLE transfers 
( id                    serial                      PRIMARY KEY
, timestamp             timestamp with time zone    NOT NULL DEFAULT CURRENT_TIMESTAMP
, tipper                text                        NOT NULL REFERENCES participants ON DELETE RESTRICT
, tippee                text                        NOT NULL REFERENCES participants ON DELETE RESTRICT
, amount                numeric(35,2)               NOT NULL
 );

-- paydays -- payday events, stats about them
CREATE TABLE paydays
( id                    serial                      PRIMARY KEY
, ts_start              timestamp with time zone    NOT NULL DEFAULT CURRENT_TIMESTAMP
, ts_end                timestamp with time zone    UNIQUE NOT NULL DEFAULT '1970-01-01T00:00:00+00'::timestamptz
, nparticipants         bigint                      DEFAULT 0
, ntippers              bigint                      DEFAULT 0
, ntips                 bigint                      DEFAULT 0
, ntransfers            bigint                      DEFAULT 0
, transfer_volume       numeric(35,2)               DEFAULT 0.00
, ncc_failing           bigint                      DEFAULT 0
, ncc_missing           bigint                      DEFAULT 0
, nexchanges            bigint                      DEFAULT 0
, exchange_volume       numeric(35,2)               DEFAULT 0.00 
, exchange_fees_volume  numeric(35,2)               DEFAULT 0.00 
 );

-- aggregate of the exchanges for paying out
CREATE TABLE settlements
(
  id                    serial                      PRIMARY KEY
, timestamp             timestamp with time zone    NOT NULL DEFAULT CURRENT_TIMESTAMP
, amount_in_cents       integer                     NOT NULL
, participant_id        text                        NOT NULL REFERENCES participants ON DELETE RESTRICT
, settled               timestamp with time zone
);

-- exchanges -- when a participant moves cash between Gittip and their bank
CREATE TABLE exchanges
( id                    serial                      PRIMARY KEY
, timestamp             timestamp with time zone    NOT NULL DEFAULT CURRENT_TIMESTAMP
, amount                numeric(35,2)               NOT NULL
, fee                   numeric(35,2)               NOT NULL
, participant_id        text                        NOT NULL REFERENCES participants ON DELETE RESTRICT
 );

-- https://github.com/whit537/www.gittip.com/issues/128
ALTER TABLE participants ADD COLUMN anonymous bool NOT NULL DEFAULT FALSE;
ALTER TABLE participants DROP COLUMN shares_giving; 


-- https://github.com/whit537/www.gittip.com/issues/110
ALTER TABLE participants ADD COLUMN goal numeric(35,2) DEFAULT NULL;


-- https://github.com/whit537/www.gittip.com/issues/78
ALTER TABLE participants ADD COLUMN balanced_account_uri text DEFAULT NULL;

<<<<<<< HEAD

-- we have a balanced_destination_uri if the user has a specific bank account to
-- pay out to
ALTER TABLE participants ADD COLUMN balanced_destination_uri text DEFAULT NULL;
ALTER TABLE participants ADD COLUMN last_ach_result text DEFAULT NULL;

-- when we pay out we mark the date the credit was created as settled so we know
-- what not to settle again.
ALTER TABLE exchanges ADD COLUMN settlement_id INT REFERENCES settlements(id);
=======
-- https://github.com/whit537/www.gittip.com/issues/161
ALTER TABLE participants ADD CONSTRAINT min_balance CHECK(balance >= 0);

-- https://github.com/whit537/www.gittip.com/issues/35
ALTER TABLE participants ALTER COLUMN statement SET NOT NULL;
>>>>>>> d14cf6c5
<|MERGE_RESOLUTION|>--- conflicted
+++ resolved
@@ -83,16 +83,6 @@
 , exchange_fees_volume  numeric(35,2)               DEFAULT 0.00 
  );
 
--- aggregate of the exchanges for paying out
-CREATE TABLE settlements
-(
-  id                    serial                      PRIMARY KEY
-, timestamp             timestamp with time zone    NOT NULL DEFAULT CURRENT_TIMESTAMP
-, amount_in_cents       integer                     NOT NULL
-, participant_id        text                        NOT NULL REFERENCES participants ON DELETE RESTRICT
-, settled               timestamp with time zone
-);
-
 -- exchanges -- when a participant moves cash between Gittip and their bank
 CREATE TABLE exchanges
 ( id                    serial                      PRIMARY KEY
@@ -114,20 +104,29 @@
 -- https://github.com/whit537/www.gittip.com/issues/78
 ALTER TABLE participants ADD COLUMN balanced_account_uri text DEFAULT NULL;
 
-<<<<<<< HEAD
-
--- we have a balanced_destination_uri if the user has a specific bank account to
--- pay out to
-ALTER TABLE participants ADD COLUMN balanced_destination_uri text DEFAULT NULL;
-ALTER TABLE participants ADD COLUMN last_ach_result text DEFAULT NULL;
-
--- when we pay out we mark the date the credit was created as settled so we know
--- what not to settle again.
-ALTER TABLE exchanges ADD COLUMN settlement_id INT REFERENCES settlements(id);
-=======
 -- https://github.com/whit537/www.gittip.com/issues/161
 ALTER TABLE participants ADD CONSTRAINT min_balance CHECK(balance >= 0);
 
 -- https://github.com/whit537/www.gittip.com/issues/35
 ALTER TABLE participants ALTER COLUMN statement SET NOT NULL;
->>>>>>> d14cf6c5
+
+-- https://github.com/whit537/www.gittip.com/issues/22
+
+-- aggregate of the exchanges for paying out
+CREATE TABLE settlements
+(
+  id                    serial                      PRIMARY KEY
+, timestamp             timestamp with time zone    NOT NULL DEFAULT CURRENT_TIMESTAMP
+, amount_in_cents       integer                     NOT NULL
+, participant_id        text                        NOT NULL REFERENCES participants ON DELETE RESTRICT
+, settled               timestamp with time zone
+);
+
+-- we have a balanced_destination_uri if the user has a specific bank account
+-- to pay out to
+ALTER TABLE participants ADD COLUMN balanced_destination_uri text DEFAULT NULL;
+ALTER TABLE participants ADD COLUMN last_ach_result text DEFAULT NULL;
+
+-- when we pay out we mark the date the credit was created as settled so we
+-- know what not to settle again.
+ALTER TABLE exchanges ADD COLUMN settlement_id INT REFERENCES settlements(id);